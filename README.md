# Telegram Bot API

The Telegram Bot API provides an HTTP API for creating Telegram Bots.

If you've got any questions about bots or would like to report an issue with your bot, kindly contact us at @BotSupport in Telegram.

Please note that only global Bot API issues that affect all bots are suitable for this repository.

To learn how to use it, please see our [examples](https://github.com/raminsa/telegram-bot-api/tree/main/examples).

Bot API 6.7 Recent changes [April 21, 2023](https://core.telegram.org/bots/api#april-21-2023).

## Table of Contents
- [Installation](#installation)
- [Documentation](#documentation)
- [Example](#example)
- [Custom Client](#custom-client)
- [Debug](#debug)

<a name="installation"></a>
## Installation
`go get github.com/raminsa/telegram-bot-api`.

<a name="documentation"></a>
## Documentation
See [Bots: An introduction for developers](https://core.telegram.org/bots) for a brief description of Telegram Bots and their features.

See the [Telegram Bot API documentation](https://core.telegram.org/bots/api) for a description of the Bot API interface and a complete list of available classes,
methods, and updates.

See the [Telegram Bot API server build instruction generator](https://tdlib.github.io/telegram-bot-api/build.html) for detailed instructions on how to build the Telegram Bot API server.

Subscribe to [@BotNews](https://t.me/botnews) to be the first to know about the latest updates and join the discussion in [@BotTalk](https://t.me/bottalk).


<a name="example"></a>
## Example

use get update method (simple):
```go
package main

import (
	"fmt"
	"log"

	"github.com/raminsa/telegram-bot-api/telegram"
)

func main() {
	tg, err := telegram.New("BotToken")
	if err != nil {
		log.Fatal(err)
	}

	getUpdates := tg.NewGetUpdates()
	getUpdates.Offset = 1
	getUpdates.Timeout = 60
	getUpdates.Limit = 100
	updates := tg.GetUpdatesChan(getUpdates)
	if err != nil {
		log.Fatal(err)
	}

	for update := range updates {
		fmt.Println(update.UpdateID, getUpdates.Offset)
		if update.UpdateID >= getUpdates.Offset {
			getUpdates.Offset = update.UpdateID + 1
		}
		if update.Message != nil {
			fmt.Println(update.Message.Text)
		}
	}
}
```

use webhook method (http):
```go
package main

import (
	"fmt"
	"log"
	"net/http"

	"github.com/raminsa/telegram-bot-api/telegram"
)

func main() {
	fmt.Println("start at port:", "BotPortNumber")
	err := http.ListenAndServe("BotPortNumber", http.HandlerFunc(handleWebhook))
	if err != nil {
		log.Fatal(err)
	}
}

func handleWebhook(w http.ResponseWriter, r *http.Request) {
	update, err := telegram.HandleUpdate(r)
	if err != nil {
		err = telegram.HandleUpdateError(w, err)
		if err != nil {
			log.Fatal(err) 
		}
		return
	}

	if update.Message != nil {
		fmt.Println(update.Message.Text)
	}
}
```

use webhook method (https):
```go
package main

import (
	"fmt"
	"log"
	"net/http"

	"github.com/raminsa/telegram-bot-api/telegram"
)

func main() {
	fmt.Println("start at port:", "BotPortNumber")
	err := http.ListenAndServeTLS("BotPortNumber", "BotCertFile", "BotKeyFile", http.HandlerFunc(handleWebhook))
	if err != nil {
		log.Fatal(err)
	}
}

func handleWebhook(w http.ResponseWriter, r *http.Request) {
	update, err := telegram.HandleUpdate(r)
	if err != nil {
		err = telegram.HandleUpdateError(w, err)
		if err != nil {
			log.Fatal(err)
		}
		return
	}

	if update.Message != nil {
		fmt.Println(update.Message.Text)
	}
}
```

To generate your cert file, use this. See [self-signed](https://core.telegram.org/bots/self-signed) guide for details.:

    openssl req -newkey rsa:2048 -sha256 -nodes -keyout <file.key> -x509 -days 36500 -out <file.pem> -subj "/C=US/ST=New York/L=Brooklyn/O=Example Brooklyn Company/CN=<server_address>"


<<<<<<< HEAD


Avoid ReadTimeoutExpired error:
=======
use channel to handle all requests (Avoid ReadTimeoutExpired error), http.ListenAndServe() supports concurrency:
>>>>>>> ff934351
```go
package main

import (
	"fmt"
	"net/http"

	"github.com/raminsa/telegram-bot-api/telegram"
	"github.com/raminsa/telegram-bot-api/types"
)

func main() {
	fmt.Println("start at port:", "BotPortNumber")
	updates := listenForWebhook(100)
	go http.ListenAndServeTLS("BotPortNumber", "BotCertFile", "BotKeyFile", nil)
	for update := range updates {
		if update.Message != nil {
			fmt.Println(update.Message.Text)
		}
	}
}

func listenForWebhook(maxWebhookConnections int) types.UpdatesChannel {
	ch := make(chan types.Update, maxWebhookConnections)
	http.HandleFunc("/", func(w http.ResponseWriter, r *http.Request) {
		if update, err := telegram.HandleUpdate(r); err != nil {
			return
		} else {
			ch <- update
		}
	})

	return ch
}
```

<a name="custom-client"></a>
## Custom Client
use a client with custom options:
```go
package main

import (
	"fmt"
	"log"

	"github.com/raminsa/telegram-bot-api/telegram"
)

func main() {
	client := telegram.Client()
	client.BaseUrl = "baseUrl"
	client.Proxy = "proxy"
	client.ForceV4 = true
	client.DisableSSLVerify = true
	client.ForceAttemptHTTP2 = true
	tg, err := telegram.NewWithCustomClient("BotToken", &client)
	if err != nil {
		log.Fatal(err)
	}

	me, err := tg.GetMe()
	if err != nil {
		log.Fatal(err)
	}

	fmt.Println("botID:", me.ID, "botUsername:", me.UserName)
}
```

<a name="debug"></a>
## Debug

use a debug option and write to local file:
```go
package main

import (
	"fmt"
	"log"

	"github.com/raminsa/telegram-bot-api/telegram"
)

func main() {
	tg, err := telegram.NewWithBaseUrl("BotToken", "baseUrl")
	if err != nil {
		log.Fatal(err)
	}

	//active debug mode
	tg.Bot.Debug = true

	me, err := tg.GetMe()
	if err != nil {
		log.Fatal(err)
	}

	fmt.Println("botID:", me.ID, "botUsername:", me.UserName)

	//access debug log
	//method 1: write to console
	fmt.Println(tg.GetLoggerFile())

	//method 2: write to file
	err = tg.WriteLoggerFile("fileName")
	if err != nil {
		log.Fatal(err)
	}
}
```<|MERGE_RESOLUTION|>--- conflicted
+++ resolved
@@ -25,8 +25,7 @@
 ## Documentation
 See [Bots: An introduction for developers](https://core.telegram.org/bots) for a brief description of Telegram Bots and their features.
 
-See the [Telegram Bot API documentation](https://core.telegram.org/bots/api) for a description of the Bot API interface and a complete list of available classes,
-methods, and updates.
+See the [Telegram Bot API documentation](https://core.telegram.org/bots/api) for a description of the Bot API interface and a complete list of available classes, methods and updates.
 
 See the [Telegram Bot API server build instruction generator](https://tdlib.github.io/telegram-bot-api/build.html) for detailed instructions on how to build the Telegram Bot API server.
 
@@ -97,10 +96,7 @@
 func handleWebhook(w http.ResponseWriter, r *http.Request) {
 	update, err := telegram.HandleUpdate(r)
 	if err != nil {
-		err = telegram.HandleUpdateError(w, err)
-		if err != nil {
-			log.Fatal(err) 
-		}
+		telegram.HandleUpdateError(w, err)
 		return
 	}
 
@@ -133,10 +129,7 @@
 func handleWebhook(w http.ResponseWriter, r *http.Request) {
 	update, err := telegram.HandleUpdate(r)
 	if err != nil {
-		err = telegram.HandleUpdateError(w, err)
-		if err != nil {
-			log.Fatal(err)
-		}
+		telegram.HandleUpdateError(w, err)
 		return
 	}
 
@@ -146,18 +139,12 @@
 }
 ```
 
-To generate your cert file, use this. See [self-signed](https://core.telegram.org/bots/self-signed) guide for details.:
+to generate your cert file use this. See [self-signed](https://core.telegram.org/bots/self-signed) guide for details.:
 
     openssl req -newkey rsa:2048 -sha256 -nodes -keyout <file.key> -x509 -days 36500 -out <file.pem> -subj "/C=US/ST=New York/L=Brooklyn/O=Example Brooklyn Company/CN=<server_address>"
 
 
-<<<<<<< HEAD
-
-
 Avoid ReadTimeoutExpired error:
-=======
-use channel to handle all requests (Avoid ReadTimeoutExpired error), http.ListenAndServe() supports concurrency:
->>>>>>> ff934351
 ```go
 package main
 
@@ -196,7 +183,7 @@
 
 <a name="custom-client"></a>
 ## Custom Client
-use a client with custom options:
+use client with custom options:
 ```go
 package main
 
@@ -231,7 +218,7 @@
 <a name="debug"></a>
 ## Debug
 
-use a debug option and write to local file:
+use debug option and write to local file:
 ```go
 package main
 
